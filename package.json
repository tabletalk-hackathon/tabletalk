{
  "name": "tabletalk",
  "version": "1.0.0",
  "main": "index.js",
  "scripts": {
    "dev": "next dev",
    "build": "next build",
    "start": "next start",
    "lint": "next lint"
  },
  "repository": {
    "type": "git",
    "url": "git+https://github.com/tabletalk-hackathon/tabletalk.git"
  },
  "keywords": [],
  "author": "",
  "license": "ISC",
  "bugs": {
    "url": "https://github.com/tabletalk-hackathon/tabletalk/issues"
  },
  "homepage": "https://github.com/tabletalk-hackathon/tabletalk#readme",
  "description": "",
  "dependencies": {
    "@types/node": "^24.1.0",
    "@types/react": "^19.1.8",
    "@types/react-dom": "^19.1.6",
    "autoprefixer": "^10.4.21",
    "axios": "^1.11.0",
<<<<<<< HEAD
=======
    "dotenv": "^17.2.1",
>>>>>>> 80a4cc85
    "eslint": "^9.32.0",
    "eslint-config-next": "^15.4.4",
    "next": "^15.4.4",
    "postcss": "^8.5.6",
    "react": "^19.1.0",
    "react-dom": "^19.1.0",
    "tailwindcss": "^3.4.17",
    "typescript": "^5.8.3"
  },
  "devDependencies": {
    "@types/axios": "^0.9.36",
    "ts-node": "^10.9.2"
  }
}<|MERGE_RESOLUTION|>--- conflicted
+++ resolved
@@ -26,10 +26,7 @@
     "@types/react-dom": "^19.1.6",
     "autoprefixer": "^10.4.21",
     "axios": "^1.11.0",
-<<<<<<< HEAD
-=======
     "dotenv": "^17.2.1",
->>>>>>> 80a4cc85
     "eslint": "^9.32.0",
     "eslint-config-next": "^15.4.4",
     "next": "^15.4.4",
